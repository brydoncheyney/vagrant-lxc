require "vagrant/util/retryable"
require "vagrant/util/subprocess"

require "vagrant-lxc/errors"

module Vagrant
  module LXC
    class Driver
      class CLI
        attr_accessor :name

        class TransitionBlockNotProvided < RuntimeError; end
        class ShutdownNotSupported < RuntimeError; end
        class TargetStateNotReached < RuntimeError
          def initialize(target_state, state)
            msg = "Target state '#{target_state}' not reached, currently on '#{state}'"
            super(msg)
          end
        end

        def initialize(sudo_wrapper, name = nil)
          @sudo_wrapper = sudo_wrapper
          @name         = name
          @logger       = Log4r::Logger.new("vagrant::provider::lxc::container::cli")
        end

        def list
          run(:ls).split(/\s+/).uniq
        end

        def version
          if run(:version) =~ /lxc version:\s+(.+)\s*$/
            $1.downcase
          else
            # TODO: Raise an user friendly error
            raise 'Unable to parse lxc version!'
          end
        end

        def state
<<<<<<< HEAD
          if @name && run(:info, '--name', @name, retryable: true) =~ /^[Ss]tate: *[^A-Z]+([A-Z]+)$/
=======
          if @name && run(:info, '--name', @name, retryable: true) =~ /^state:[^A-Z]+([A-Z]+)$/i
>>>>>>> 6d7bf5d1
            $1.downcase.to_sym
          elsif @name
            :unknown
          end
        end

        def create(template, config_file, template_opts = {})
          if config_file
            config_opts = ['-f', config_file]
          end

          extra = template_opts.to_a.flatten
          extra.unshift '--' unless extra.empty?

          run :create,
              '--template', template,
              '--name',     @name,
              *(config_opts),
              *extra
        rescue Errors::ExecuteError => e
          if e.stderr =~ /already exists/i
            raise Errors::ContainerAlreadyExists, name: @name
          else
            raise
          end
        end

        def destroy
          run :destroy, '--name', @name
        end

        def start(options = [])
          run :start, '-d', '--name', @name, *Array(options)
        end

        def stop
          attach '/sbin/halt'
          run :stop, '--name', @name
        end

        def shutdown
          if system('which lxc-shutdown > /dev/null')
            run :shutdown, '--name', @name
          else
            # REFACTOR: Do not use exception to control the flow
            raise ShutdownNotSupported
          end
        end

        def attach(*cmd)
          cmd = ['--'] + cmd

          if cmd.last.is_a?(Hash)
            opts       = cmd.pop
            namespaces = Array(opts[:namespaces]).map(&:upcase).join('|')

            if namespaces
              if supports_attach_with_namespaces?
                extra = ['--namespaces', namespaces]
              else
                raise LXC::Errors::NamespacesNotSupported
              end
            end
          end

          run :attach, '--name', @name, *((extra || []) + cmd)
        end

        def transition_to(target_state, tries = 30, timeout = 1, &block)
          raise TransitionBlockNotProvided unless block_given?

          yield self

          while (last_state = self.state) != target_state && tries > 0
            @logger.debug "Target state '#{target_state}' not reached, currently on '#{last_state}'"
            sleep timeout
            tries -= 1
          end

          unless last_state == target_state
            # TODO: Raise an user friendly message
            raise TargetStateNotReached.new target_state, last_state
          end
        end

        private

        def run(command, *args)
          @sudo_wrapper.run("lxc-#{command}", *args)
        end

        def supports_attach_with_namespaces?
          unless defined?(@supports_attach_with_namespaces)
            @supports_attach_with_namespaces = run(:attach, '-h', :show_stderr => true).values.join.include?('--namespaces')
          end

          return @supports_attach_with_namespaces
        end
      end
    end
  end
end<|MERGE_RESOLUTION|>--- conflicted
+++ resolved
@@ -38,11 +38,7 @@
         end
 
         def state
-<<<<<<< HEAD
-          if @name && run(:info, '--name', @name, retryable: true) =~ /^[Ss]tate: *[^A-Z]+([A-Z]+)$/
-=======
           if @name && run(:info, '--name', @name, retryable: true) =~ /^state:[^A-Z]+([A-Z]+)$/i
->>>>>>> 6d7bf5d1
             $1.downcase.to_sym
           elsif @name
             :unknown
